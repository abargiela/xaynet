from absl import logging

<<<<<<< HEAD
from autofl.datasets import cifar10_random_splits_10
from autofl.fedml import Coordinator, RandomController, init_participants, net
=======
from autofl.data import cifar10_random_splits_10
from autofl.fedml import Coordinator, Participant, RandomController
from autofl.net import resnet_v2_20_compiled
>>>>>>> 62a209b4


def main(_):
    train_CIFAR_10_with_random_controller()


# pytest-disable: duplicate-code
def train_CIFAR_10_with_random_controller():
    """
    - Data: CIFAR-10, 10 shards, each shard: 500 examples for each class (perfectly balanced)
    - Model: ResNet20v2
    - Controller: RandomController
    """
    logging.info("Starting benchmark")

    # Init data
    # TODO load perfectly balanced data
    xy_splits, xy_test = cifar10_random_splits_10.load_splits()

    # Init participants
    participants = []
    for x_split, y_split in xy_splits:
        model = resnet_v2_20_compiled()
        participant = Participant(model, x_split, y_split)
        participants.append(participant)

    # Init controller
    controller = RandomController(len(participants), C=3)

    # Init model
    model = resnet_v2_20_compiled()

    # Init coordinator
    coordinator = Coordinator(controller, model, participants)

    # Train
    coordinator.fit(num_rounds=40)

    # Evaluate
    x_test, y_test = xy_test
    loss, accuracy = coordinator.evaluate(x_test, y_test)
    logging.info("Final loss: {}, accuracy: {}".format(loss, accuracy))<|MERGE_RESOLUTION|>--- conflicted
+++ resolved
@@ -1,13 +1,8 @@
 from absl import logging
 
-<<<<<<< HEAD
 from autofl.datasets import cifar10_random_splits_10
-from autofl.fedml import Coordinator, RandomController, init_participants, net
-=======
-from autofl.data import cifar10_random_splits_10
 from autofl.fedml import Coordinator, Participant, RandomController
 from autofl.net import resnet_v2_20_compiled
->>>>>>> 62a209b4
 
 
 def main(_):
